--- conflicted
+++ resolved
@@ -3,7 +3,6 @@
 from app.config.config import settings
 from app.log.logger import get_main_logger
 import re
-import json
 
 logger = get_main_logger()
 
@@ -184,19 +183,12 @@
         """从请求中提取模型名称，用于构建Gemini API URL"""
         # 1. 从请求体中提取
         try:
-<<<<<<< HEAD
-            if hasattr(request, '_body') and request._body:
-                body = json.loads(request._body.decode())
-                if 'model' in body and body['model']:
-                    return body['model']
-=======
             if hasattr(request, "_body") and request._body:
                 import json
 
                 body = json.loads(request._body.decode())
                 if "model" in body and body["model"]:
                     return body["model"]
->>>>>>> f79a52f8
         except Exception:
             pass
 
